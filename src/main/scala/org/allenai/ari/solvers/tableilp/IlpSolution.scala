package org.allenai.ari.solvers.tableilp

import org.allenai.ari.solvers.common.KeywordTokenizer
import org.allenai.ari.solvers.tableilp.ilpsolver._
import org.allenai.common.Logging

import spray.json._

import scala.collection.mutable.ArrayBuffer

/** The alignment of a basic textual alignment unit (a term) in the ILP solution.
  *
  * @param term A basic alignment unit (a word, a chunk, a string associated with a cell, etc)
  * @param alignmentIds A sequence of alignment IDs that connect this term with other terms
  */
case class TermAlignment(
  term: String,
  alignmentIds: ArrayBuffer[Int] = ArrayBuffer.empty
)

/** All alignments of each cell in a table's title row and content matrix to everything else.
  *
  * @param titleAlignments A TermAlignment for each cell in the title row
  * @param contentAlignments A TermAlignment for each cell in the content matrix
  */
case class TableAlignment(
  titleAlignments: Seq[TermAlignment],
  contentAlignments: Seq[Seq[TermAlignment]]
)

/** All alignments of each question constituent and each choice to everything else.
  *
  * @param qConsAlignments A TermAlignment for each question constituent
  * @param choiceAlignments A TermAlignment for each answer choice
  */
case class QuestionAlignment(
  qConsAlignments: Seq[TermAlignment] = Seq.empty,
  choiceAlignments: Seq[TermAlignment] = Seq.empty
)

/** Metrics to capture ILP solution values and solution quality
  *
  * @param status Whether the solution is optimal, feasible, infeasible, etc.
  * @param lb The best found lower bound on the objective value.
  * @param ub The best found upper bound on the objective value.
  * @param optgap Optimality gap, defined as (ub - lb) / lb for a maximization problem
  */
case class SolutionQuality(
  status: IlpStatus,
  lb: Double = Double.MinValue,
  ub: Double = Double.MaxValue,
  optgap: Double = Double.MaxValue
)

/** Metrics to capture ILP problem complexity.
  *
  * @param nOrigVars Number of variables in the original ILP.
  * @param nOrigCons Number of constraints in the original ILP.
  * @param nVars Number of variables after presolve.
  * @param nCons Number of constraints after presolve.
  */
case class ProblemStats(nOrigVars: Int, nOrigCons: Int, nVars: Int, nCons: Int)

/** Metrics to capture branch and bound search stats.
  *
  * @param nNodes Number of search nodes explored during branch and bound.
  * @param nLPIterations Number of simplex iterations when solving LP relaxations.
  * @param maxDepth Maximal depth of all nodes processed during branch and bound.
  */
case class SearchStats(
  nNodes: Long,
  nLPIterations: Long,
  maxDepth: Int
)

/** Metrics to capture timing stats for the ILP solver run.
  *
  * @param modelCreationTime Time to create the ILP model.
  * @param presolveTime Time spent in SCIP's presolve routine.
  * @param solveTime Total time spent in SCIP's solve routines; includes presolve time.
  * @param totalTime Total time spent since the SCIP object was created.
  */
case class TimingStats(
    modelCreationTime: Double,
    presolveTime: Double,
    solveTime: Double,
    totalTime: Double
) {
  /* If model creation time isn't specified, use totalTime minus solveTime */
  def this(p: Double, s: Double, t: Double) = this(t - s, p, s, t)
}

/** The output of the ILP model; includes best answer choice, its score, the corresponding
  * alignments, solution quality stats, and timing stats.
  *
  * @param bestChoice The best choice determined by the ILP model
  * @param bestChoiceScore The score for the best choice (the ILP objective value)
  * @param tableAlignments A sequence of alignment information, one per table
  * @param questionAlignment Alignments for the question (including constituents and choices)
  */
case class IlpSolution(
    bestChoice: Int,
    bestChoiceScore: Double,
    tableAlignments: Seq[TableAlignment],
    questionAlignment: QuestionAlignment,
    solutionQuality: SolutionQuality,
    problemStats: ProblemStats,
    searchStats: SearchStats,
    timingStats: TimingStats,
    alignmentIdToScore: Map[Int, Double]
) {
  def this(sq: SolutionQuality, ps: ProblemStats, ss: SearchStats, ts: TimingStats) = {
    this(0, 0d, Seq.empty, QuestionAlignment(), sq, ps, ss, ts, Map.empty)
  }
}

/** A container object to define Json protocol and have a main testing routine */
object IlpSolution extends DefaultJsonProtocol with Logging {
  // The default json protocol has JsonFormat implemented only for immutable collections. Add it
  // for ArrayBuffer here.
  // Note: lift turns a one-sided converter (Writer or Reader) into a symmetric format that throws
  // an exception if an unimplemented method is called.
  implicit val termAlignmentJsonFormat: JsonFormat[TermAlignment] = lift(
    { pair: TermAlignment => (pair.term, pair.alignmentIds.toSeq).toJson }
  )
  // The default json protocol for Map works only when the key is a String. Change to Seq.
  implicit val alignmentIdToScoreJsonFormat: JsonFormat[Map[Int, Double]] = lift(
    { map: Map[Int, Double] => map.toSeq.sortBy(_._1).toJson }
  )
  implicit val tableAlignmentJsonFormat = jsonFormat2(TableAlignment.apply)
  implicit val questionAlignmentJsonFormat = jsonFormat2(QuestionAlignment.apply)
  implicit val ilpStatusJsonFormat: JsonFormat[IlpStatus] = lift(
    { status: IlpStatus => JsString(status.toString) }
  )
  implicit val solutionQualityJsonFormat = jsonFormat4(SolutionQuality.apply)
  implicit val problemStatsJsonFormat = jsonFormat4(ProblemStats.apply)
  implicit val searchStatsJsonFormat = jsonFormat3(SearchStats.apply)
  implicit val timingStatsJsonFormat = jsonFormat4(TimingStats.apply)
  implicit val ilpSolutionJsonFormat = jsonFormat9(IlpSolution.apply)

  /** Main method to test a sample alignment solution */
  def main(args: Array[String]) {
    val ilpSolution = IlpSolutionFactory.makeRandomIlpSolution
    logger.debug(ilpSolution.toJson.toString())
  }
}

/** A container object to generate IlpSolution object based on the ILP model output */
object IlpSolutionFactory extends Logging {
  /** config: a threshold above which alignment is considered active */
  private val alignmentThreshold = 0.999

  /** Process the solution found by SCIP to deduce which parts of the question + tables align with
    * which other parts. This information can then be visualized or presented in another format.
    * @param allVariables all core decision variables in the ILP model
    * @param scipSolver a reference to the SCIP solver object
    * @param question the question
    * @param tables the tables used
    * @return an AlignmentSolution object
    */
  def makeIlpSolution(allVariables: AllVariables, scipSolver: ScipInterface,
    question: TableQuestion, tables: Seq[Table]): IlpSolution = {
    // populate problem stats
    val problemStats = ProblemStats(scipSolver.getNOrigVars, scipSolver.getNOrigConss,
      scipSolver.getNVars, scipSolver.getNConss)

    // populate search stats
    val searchStats = SearchStats(scipSolver.getNNodes, scipSolver.getNLPIterations,
      scipSolver.getMaxDepth)

    // populate timing stats
    val timingStats = new TimingStats(scipSolver.getPresolvingTime, scipSolver.getSolvingTime,
      scipSolver.getTotalTime)

    // If no solution is found, return an empty IlpSolution
    if (!scipSolver.hasSolution) {
      return new IlpSolution(SolutionQuality(IlpStatusInfeasible), problemStats, searchStats,
        timingStats)
    }

    // Otherwise, start extracting alignments and other solution details
    val qConsAlignments = question.questionCons.map(new TermAlignment(_))
    val choiceAlignments = question.choices.map(new TermAlignment(_))
    val tableAlignments = tables.map { table =>
      val titleAlignments = table.titleRow.map(new TermAlignment(_))
      val contentAlignments = table.contentMatrix.map(_.map(new TermAlignment(_)))
      TableAlignment(titleAlignments, contentAlignments)
    }

    // inter-table alignments
    val interTableAlignmentTriples: IndexedSeq[(TermAlignment, TermAlignment, Double)] = for {
      entry <- allVariables.interTableVariables
      if scipSolver.getSolVal(entry.variable) > alignmentThreshold
    } yield {
      val cell1 = tableAlignments(entry.tableIdx1).contentAlignments(entry.rowIdx1)(entry.colIdx1)
      val cell2 = tableAlignments(entry.tableIdx2).contentAlignments(entry.rowIdx2)(entry.colIdx2)
      (cell1, cell2, scipSolver.getVarObjCoeff(entry.variable))
    }

    // intra-table alignments
    val intraTableAlignmentTriples: IndexedSeq[(TermAlignment, TermAlignment, Double)] = for {
      entry <- allVariables.intraTableVariables
      if scipSolver.getSolVal(entry.variable) > alignmentThreshold
      weight = scipSolver
    } yield {
      val cell1 = tableAlignments(entry.tableIdx).contentAlignments(entry.rowIdx)(entry.colIdx1)
      val cell2 = tableAlignments(entry.tableIdx).contentAlignments(entry.rowIdx)(entry.colIdx2)
      (cell1, cell2, scipSolver.getVarObjCoeff(entry.variable))
    }

    // question table alignments
    val questionTableAlignmentTriples: IndexedSeq[(TermAlignment, TermAlignment, Double)] = for {
      entry <- allVariables.questionTableVariables
      if scipSolver.getSolVal(entry.variable) > alignmentThreshold
    } yield {
      val cell = tableAlignments(entry.tableIdx).contentAlignments(entry.rowIdx)(entry.colIdx)
      val qCons = qConsAlignments(entry.qConsIdx)
      (cell, qCons, scipSolver.getVarObjCoeff(entry.variable))
    }

    // question title alignments
    val questionTitleAlignmentTriples: IndexedSeq[(TermAlignment, TermAlignment, Double)] = for {
      entry <- allVariables.questionTitleVariables
      if scipSolver.getSolVal(entry.variable) > alignmentThreshold
    } yield {
      val cell = tableAlignments(entry.tableIdx).titleAlignments(entry.colIdx)
      val qCons = qConsAlignments(entry.qConsIdx)
      (cell, qCons, scipSolver.getVarObjCoeff(entry.variable))
    }

    // choice title alignments
    val choiceTitleAlignmentTriples: IndexedSeq[(TermAlignment, TermAlignment, Double)] = for {
      entry <- allVariables.qChoiceTitleVariables
      if scipSolver.getSolVal(entry.variable) > alignmentThreshold
    } yield {
      val cell = tableAlignments(entry.tableIdx).titleAlignments(entry.colIdx)
      val qChoiceCons = choiceAlignments(entry.qChoiceIdx)
      (cell, qChoiceCons, scipSolver.getVarObjCoeff(entry.variable))
    }

    // choice table alignments
    val choiceTableAlignmentTriples: IndexedSeq[(TermAlignment, TermAlignment, Double)] = for {
      entry <- allVariables.qChoiceTableVariables
      if scipSolver.getSolVal(entry.variable) > alignmentThreshold
    } yield {
      val cell = tableAlignments(entry.tableIdx).contentAlignments(entry.rowIdx)(entry.colIdx)
      val qOptCons = choiceAlignments(entry.qChoiceIdx)
      (cell, qOptCons, scipSolver.getVarObjCoeff(entry.variable))
    }

    // populate `alignment' fields of alignment pairs with a unique alignmentId
    val allAlignmentTriples = interTableAlignmentTriples ++ intraTableAlignmentTriples ++
      questionTableAlignmentTriples ++ questionTitleAlignmentTriples ++
      choiceTitleAlignmentTriples ++ choiceTableAlignmentTriples
    val allAlignmentTriplesWithIndex = allAlignmentTriples.zipWithIndex
    val termToAlignmentId = allAlignmentTriplesWithIndex.flatMap {
      case ((strAlign1, strAlign2, _), alignmentId) =>
        Seq((strAlign1, alignmentId), (strAlign2, alignmentId))
    }
    // TODO: is it possible to do with without cell.alignment being an ArrayBuffer?
    // Note that it is assigned a value exactly once, with the "++=" below.
    // One way could be to keep separate matrices for strings and for alignment IDs
    // rather than a joint pair, StringAlignmentPair.
    termToAlignmentId.groupBy(t => System.identityHashCode(t._1)).foreach {
      case (_, termWithAlignmentIds) =>
        termWithAlignmentIds.head._1.alignmentIds ++= termWithAlignmentIds.map(_._2)
    }

    // create a new question alignment object
    val questionAlignment = QuestionAlignment(qConsAlignments, choiceAlignments)

    // choose answer choice and its score
    val nQChoicePossibleAlignments = allVariables.qChoiceTableVariables.length +
      allVariables.qChoiceTitleVariables.length
    logger.debug(s"number of potential choice alignments = $nQChoicePossibleAlignments")
    val (bestChoice, bestChoiceScore) = if (nQChoicePossibleAlignments > 0) {
      val choiceScorePair = allVariables.qChoiceTableVariables.map { variable =>
        (variable.qChoiceIdx, scipSolver.getSolVal(variable.variable))
      } ++ allVariables.qChoiceTitleVariables.map { variable =>
        (variable.qChoiceIdx, scipSolver.getSolVal(variable.variable))
      }
      val choiceIdx = choiceScorePair.maxBy(_._2)._1
      (choiceIdx, scipSolver.getPrimalbound)
    } else {
      // The default, helpful for initial debugging
      (0, 0d)
    }

    // extract solution quality
    val solutionQuality = SolutionQuality(scipSolver.getStatus, scipSolver.getPrimalbound,
      scipSolver.getDualbound, scipSolver.getGap)

    // populate all the valid alignment scores
    val alignmentIdToScore = allAlignmentTriplesWithIndex.map {
      case ((_, _, score), alignmentId) => alignmentId -> score
    }.toMap

    // return the alignment solution
    IlpSolution(bestChoice, bestChoiceScore, tableAlignments, questionAlignment, solutionQuality,
      problemStats, searchStats, timingStats, alignmentIdToScore)
  }

<<<<<<< HEAD
  /** Load all tables, if and when needed */
  private lazy val tableInterface = new TableInterface("data/allTables", "", false)

=======
>>>>>>> bc1b18b4
  /** Object to generate random values */
  private val r = scala.util.Random

  /** Generate up to maxNVals random integers, each less than maxVal */
  private def nextRandInts(maxNVals: Int, maxVal: Int): Seq[Int] = {
    val nvals = r.nextInt(maxNVals)
    (0 until nvals).map(_ => r.nextInt(maxVal))
  }

  /** Load all tables, if and when needed */
  private lazy val tableInterface = new TableInterface("src/main/resources/allTables", "", false, KeywordTokenizer.Default)

  /** Generate a random alignment solution object for visualizer testing */
  def makeRandomIlpSolution: IlpSolution = {

    // A sample question
    val questionChunks = Array("In", "New York State", "the", "shortest", "period",
      "of", "daylight", "occurs", "during", "which", "month")
    // Sample answer choices
    val choices = Array("January", "December", "June", "July")

    // Parameterize random integer generator
    val maxNVals = 4
    val maxVal = 13
    def getRandInts = nextRandInts(maxNVals, maxVal)

    // Create random alignments
    val qConsAlignments = questionChunks.map(TermAlignment(_, getRandInts.to[ArrayBuffer]))
    val choiceAlignments = choices.map(TermAlignment(_, getRandInts.to[ArrayBuffer]))
    val questionAlignment = QuestionAlignment(qConsAlignments, choiceAlignments)
    val tableAlignments = tableInterface.allTables.slice(0, 2).map { table =>
      val titleAlignments = table.titleRow.map(TermAlignment(_, getRandInts.to[ArrayBuffer]))
      val contentAlignments = table.contentMatrix.map { row =>
        row.map(TermAlignment(_, getRandInts.to[ArrayBuffer]))
      }
      TableAlignment(titleAlignments, contentAlignments)
    }

    // Select an arbitrary best choice and corresponding score
    val bestChoice = 1
    val bestChoiceScore = 0.5

    // Instantiate an arbitrary solution quality metric
    val solutionQuality = SolutionQuality(IlpStatusFeasible, 0.5d, 1d, 1d)

    // Populate dummy problem stats
    val problemStats = ProblemStats(10, 12, 4, 5)

    // Populate dummy search stats
    val searchStats = SearchStats(1L, 5L, 0)

    // Populate dummy timing stats
    val timingStats = new TimingStats(0d, 1d, 1.5d)

    // Populate dummy alignemnt scores
    val alignmentIdToScore = Map(0 -> 1d, 1 -> 2d)

    // Return the solution with random alignments
    IlpSolution(bestChoice, bestChoiceScore, tableAlignments, questionAlignment, solutionQuality,
      problemStats, searchStats, timingStats, alignmentIdToScore)
  }
}<|MERGE_RESOLUTION|>--- conflicted
+++ resolved
@@ -300,12 +300,6 @@
       problemStats, searchStats, timingStats, alignmentIdToScore)
   }
 
-<<<<<<< HEAD
-  /** Load all tables, if and when needed */
-  private lazy val tableInterface = new TableInterface("data/allTables", "", false)
-
-=======
->>>>>>> bc1b18b4
   /** Object to generate random values */
   private val r = scala.util.Random
 
@@ -316,7 +310,8 @@
   }
 
   /** Load all tables, if and when needed */
-  private lazy val tableInterface = new TableInterface("src/main/resources/allTables", "", false, KeywordTokenizer.Default)
+  private lazy val tableInterface = new TableInterface("data/allTables", "", false,
+    KeywordTokenizer.Default)
 
   /** Generate a random alignment solution object for visualizer testing */
   def makeRandomIlpSolution: IlpSolution = {
