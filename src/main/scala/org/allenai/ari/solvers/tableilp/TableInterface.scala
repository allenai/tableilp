--- conflicted
+++ resolved
@@ -13,18 +13,13 @@
   * @param folder Name of the folder from which to read tables
   * @param questionToTablesCache Name of the cheat sheet mapping question to relevant tables
   * @param useCachedTablesForQuestion Whether to use the above cheat sheet
+  * @param tokenizer A keyword tokenizer
   */
 class TableInterface @Inject() (
-<<<<<<< HEAD
     @Named("tables.folder") folder: String,
     @Named("tables.questionToTablesCache") questionToTablesCache: String,
-    @Named("tables.useCachedTablesForQuestion") useCachedTablesForQuestion: Boolean
-=======
-    @Named("tablesFolder") tablesFolder: String,
-    @Named("questionToTablesCache") questionToTablesCache: String,
-    @Named("useCachedTablesForQuestion") useCachedTablesForQuestion: Boolean,
+    @Named("tables.useCachedTablesForQuestion") useCachedTablesForQuestion: Boolean,
     tokenizer: KeywordTokenizer
->>>>>>> bc1b18b4
 ) extends Logging {
 
   final private val ignoreTable18 = true
@@ -34,15 +29,9 @@
 
   /** All tables loaded from CSV files */
   val allTables = {
-<<<<<<< HEAD
     logger.info(s"Loading tables from folder $folder")
     val files = new java.io.File(folder).listFiles.filter(_.getName.endsWith(".csv")).toSeq
-    val tables = files.map(file => new Table(file.getAbsolutePath))
-=======
-    logger.info(s"Loading tables from folder $tablesFolder")
-    val files = new java.io.File(tablesFolder).listFiles.filter(_.getName.endsWith(".csv")).toSeq
     val tables = files.map(file => new Table(file.getAbsolutePath, tokenizer))
->>>>>>> bc1b18b4
     logger.debug(s"${tables.size} tables loaded from files:\n" + files.mkString("\n"))
     if (internalLogger.isTraceEnabled) tables.foreach(t => logger.trace(t.titleRow.mkString(",")))
     tables
